# Intelligent Claims Processing System

An AI-powered, serverless insurance claims processing system built with AWS CDK, Amazon Bedrock Agent, and Claude 3.7 Sonnet. This system automatically processes claim documents and images, validates policies, and makes intelligent approval decisions.

## 🚀 Features

### **Intelligent Document Processing**
- **Multi-format Support**: Processes PDFs, images (PNG, JPG, JPEG, GIF)
- **AI Document Analysis**: Extracts claim details, policy information, and incident data
- **Image Damage Assessment**: AI-powered vehicle damage analysis with cost estimation
- **Progressive Enhancement**: Each uploaded document enriches the existing claim

### **Business Logic Automation**
- **Policy Validation**: Verifies active policies against knowledge base
- **Timeline Compliance**: Enforces 30-day filing requirements
- **Document Tracking**: Monitors required vs. submitted documents
- **Automated Decisions**: PENDING → APPROVED/DENIED based on business rules

### **Smart Data Management**
- **Claim Versioning**: Complete audit trail of claim evolution
- **Intelligent Merging**: Preserves static data, updates dynamic fields
- **Robust Parsing**: Handles malformed JSON from AI agents
- **Real-time Notifications**: Email alerts via SNS

## 🏗️ Architecture

```
S3 Upload → Lambda Trigger → Bedrock Agent → Action Groups → DynamoDB + SNS
                                    ↓
                            Knowledge Base (Vector Search)
```

### **Core Components**
- **AWS CDK**: Infrastructure as Code
- **Amazon Bedrock**: AI Agent orchestration with Claude 3.7 Sonnet
- **S3**: Document storage and knowledge base content
- **DynamoDB**: Versioned claim data storage
- **Lambda**: Processing logic and action groups
- **SNS**: Email notifications
- **Knowledge Base**: Policy validation and business rules

## 📁 Project Structure

```
quest-2-intelligent-claims-processing/
├── claims_quest/
│   └── claims_quest_stack.py          # CDK infrastructure
├── lambda/
│   ├── index.py                       # Main processing function
│   ├── claims_actions.py              # Claim management action group
│   ├── image_analysis.py              # AI image analysis
│   ├── get_claim.py                   # Claim retrieval
│   └── send_notifications.py          # SNS notifications
├── action_groups/
│   ├── create_claims/schema.json      # Claims API schema
│   ├── image_analysis/schema.json     # Image analysis API schema
│   ├── get_claim/schema.json          # Claim retrieval API schema
│   └── notifications/schema.json     # Notifications API schema
├── knowledge-base/
│   ├── claims/                        # Claim processing rules
│   ├── policies/                      # Insurance policy guidelines
│   ├── FAQ/                          # Frequently asked questions
│   └── sample_insurance_policies/     # Sample policy data
├── app.py                            # CDK app entry point
├── requirements.txt                  # Python dependencies
└── README.md
```

## 🛠️ Setup & Deployment

### **Prerequisites**
- AWS CLI configured
- Python 3.9+
- Node.js 18+ (for CDK)
- AWS CDK v2

### **Installation**
```bash
# Clone repository
git clone <repository-url>
cd quest-2-intelligent-claims-processing

# Create virtual environment
python3 -m venv .venv
source .venv/bin/activate  # On Windows: .venv\Scripts\activate.bat

# Install dependencies
pip install -r requirements.txt

# Install CDK (if not already installed)
npm install -g aws-cdk

# Bootstrap CDK (first time only)
cdk bootstrap
```

### **Deploy**
```bash
# Synthesize CloudFormation template
cdk synth

# Deploy infrastructure
cdk deploy

# Note the output values (bucket names, agent IDs, etc.)
```

## 📋 Usage

### **Processing Claims**

1. **Upload Initial Claim Form** (PDF)
   - System extracts policy details, incident information
   - Creates new claim with PENDING status
   - Validates policy against knowledge base

2. **Upload Damage Photos** (PNG/JPG)
   - AI analyzes damage severity and affected areas
   - Estimates repair costs from visual assessment
   - Updates claim with damage details

3. **Upload Supporting Documents** (PDF)
   - Repair estimates, police reports, etc.
   - System validates completeness
   - Makes final approval decision

### **Example Workflow**
```
claim_sample1.pdf → Basic claim created (PENDING)
damage_image.png → Damage analysis added (PENDING)  
repair_estimate.pdf → Cost validation (PENDING)
police_report.pdf → Final validation (APPROVED)
```

<<<<<<< HEAD
## Configuration

To receive email notifications, set your email address using CDK context:

```
$ cdk deploy -c notification_email=your-email@example.com
```

Or add it to `cdk.json`:

```json
{
  "context": {
    "notification_email": "your-email@example.com"
  }
}
```

## Testing

The `sample-claims/` folder contains sample documents for testing the end-to-end claims processing workflow. After deploying the stack, you can:

1. Upload documents from `sample-claims/` to the claims S3 bucket one at a time
2. Monitor the processing through CloudWatch logs
3. Check DynamoDB for processed claim records
4. Verify notifications are sent via SNS

## Useful commands

 * `cdk ls`          list all stacks in the app
 * `cdk synth`       emits the synthesized CloudFormation template
 * `cdk deploy`      deploy this stack to your default AWS account/region
 * `cdk diff`        compare deployed stack with current state
 * `cdk docs`        open CDK documentation
=======
## 🧠 AI Capabilities

### **Document Analysis**
- **Text Extraction**: Policy numbers, dates, customer information
- **Business Logic**: 30-day filing validation, coverage verification
- **Context Awareness**: References previous documents in analysis

### **Image Analysis**
- **Damage Assessment**: Severity classification (minor/moderate/severe)
- **Cost Estimation**: AI-powered repair cost estimates
- **Area Identification**: Specific vehicle parts affected
- **Visual Context**: Detailed damage descriptions

### **Knowledge Base Integration**
- **Policy Validation**: Real-time policy status checks
- **Coverage Lookup**: Deductibles, coverage types, limits
- **Business Rules**: Automated compliance checking

## 📊 Data Structure

### **Claim Record Example**
```json
{
  "claim_id": "CLAIM-2025-001",
  "version": "2025-09-25T06:25:35.250234",
  "status": "APPROVED",
  "claim_details": {
    "policy_number": "AUTO-1234-5678",
    "customer_id": "CUST-001",
    "active_policy": true,
    "incident_date": "2025-09-02",
    "incident_location": "123 Main Street, Boston, MA",
    "damage_description": "Rear-end collision damage...",
    "damage_severity": "medium",
    "estimated_cost_from_image": "$3,000-$5,000",
    "total_repair_cost": "3,559.38"
  },
  "documents": {
    "current_uploaded_documents": [
      "claim_sample1.pdf",
      "damage_image.png", 
      "repair_estimate.pdf",
      "police_report.pdf"
    ],
    "required_documents": [
      "Photo of damage",
      "Repair estimate", 
      "Police report"
    ]
  },
  "version_summary": {
    "claim_status": "APPROVED",
    "document_analysis": "Complete analysis summary...",
    "next_steps": "Payment processing instructions...",
    "remaining_requirements": []
  }
}
```
>>>>>>> 7ee466a9
<|MERGE_RESOLUTION|>--- conflicted
+++ resolved
@@ -105,34 +105,6 @@
 # Note the output values (bucket names, agent IDs, etc.)
 ```
 
-## 📋 Usage
-
-### **Processing Claims**
-
-1. **Upload Initial Claim Form** (PDF)
-   - System extracts policy details, incident information
-   - Creates new claim with PENDING status
-   - Validates policy against knowledge base
-
-2. **Upload Damage Photos** (PNG/JPG)
-   - AI analyzes damage severity and affected areas
-   - Estimates repair costs from visual assessment
-   - Updates claim with damage details
-
-3. **Upload Supporting Documents** (PDF)
-   - Repair estimates, police reports, etc.
-   - System validates completeness
-   - Makes final approval decision
-
-### **Example Workflow**
-```
-claim_sample1.pdf → Basic claim created (PENDING)
-damage_image.png → Damage analysis added (PENDING)  
-repair_estimate.pdf → Cost validation (PENDING)
-police_report.pdf → Final validation (APPROVED)
-```
-
-<<<<<<< HEAD
 ## Configuration
 
 To receive email notifications, set your email address using CDK context:
@@ -151,6 +123,33 @@
 }
 ```
 
+## 📋 Usage
+
+### **Processing Claims**
+
+1. **Upload Initial Claim Form** (PDF)
+   - System extracts policy details, incident information
+   - Creates new claim with PENDING status
+   - Validates policy against knowledge base
+
+2. **Upload Damage Photos** (PNG/JPG)
+   - AI analyzes damage severity and affected areas
+   - Estimates repair costs from visual assessment
+   - Updates claim with damage details
+
+3. **Upload Supporting Documents** (PDF)
+   - Repair estimates, police reports, etc.
+   - System validates completeness
+   - Makes final approval decision
+
+### **Example Workflow**
+```
+claim_sample1.pdf → Basic claim created (PENDING)
+damage_image.png → Damage analysis added (PENDING)  
+repair_estimate.pdf → Cost validation (PENDING)
+police_report.pdf → Final validation (APPROVED)
+```
+
 ## Testing
 
 The `sample-claims/` folder contains sample documents for testing the end-to-end claims processing workflow. After deploying the stack, you can:
@@ -160,14 +159,6 @@
 3. Check DynamoDB for processed claim records
 4. Verify notifications are sent via SNS
 
-## Useful commands
-
- * `cdk ls`          list all stacks in the app
- * `cdk synth`       emits the synthesized CloudFormation template
- * `cdk deploy`      deploy this stack to your default AWS account/region
- * `cdk diff`        compare deployed stack with current state
- * `cdk docs`        open CDK documentation
-=======
 ## 🧠 AI Capabilities
 
 ### **Document Analysis**
@@ -226,4 +217,11 @@
   }
 }
 ```
->>>>>>> 7ee466a9
+
+## Useful commands
+
+ * `cdk ls`          list all stacks in the app
+ * `cdk synth`       emits the synthesized CloudFormation template
+ * `cdk deploy`      deploy this stack to your default AWS account/region
+ * `cdk diff`        compare deployed stack with current state
+ * `cdk docs`        open CDK documentation